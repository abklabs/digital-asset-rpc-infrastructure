--- conflicted
+++ resolved
@@ -32,18 +32,10 @@
 figment = { version = "0.10.6", features = ["env"] }
 cadence = "0.29.0"
 cadence-macros = "0.29.0"
-<<<<<<< HEAD
-solana-sdk = "~1.10.38"
-solana-client = "~1.10.38"
-spl-account-compression = { version = "0.1.2", git = "https://github.com/danenbm/solana-program-library", rev = "1e2579f", features = ["no-entrypoint"] }
-spl-token = { version = "~3.5.0", features = ["no-entrypoint"] }
-solana-transaction-status = "1.10.38"
-=======
 solana-sdk = "~1.10"
 solana-client = "~1.10.3"
 spl-token = { version = "~3.3.1", features = ["no-entrypoint"] }
 solana-transaction-status = "~1.10.3"
->>>>>>> 7d160f80
 
 [dependencies.num-integer]
 version = "0.1.44"
