--- conflicted
+++ resolved
@@ -24,11 +24,8 @@
     bg_task_sender: UnboundedSender<TaskData>,
     ack_channel: UnboundedSender<(&'static str, String)>,
     consumption_type: ConsumptionType,
-<<<<<<< HEAD
     cl_audits: bool,
-=======
     stream_key: &'static str,
->>>>>>> f3ad34ba
 ) -> JoinHandle<()> {
     tokio::spawn(async move {
         let source = T::new(config).await;
