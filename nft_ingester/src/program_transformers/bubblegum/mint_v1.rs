use super::save_changelog_event;
use crate::{
    error::IngesterError,
    program_transformers::bubblegum::{
        upsert_asset_with_compression_info, upsert_asset_with_leaf_info,
        upsert_asset_with_owner_and_delegate_info, upsert_asset_with_seq,
    },
    tasks::{DownloadMetadata, IntoTaskData, TaskData},
};
use blockbuster::{
    instruction::InstructionBundle,
    programs::bubblegum::{BubblegumInstruction, LeafSchema, Payload},
    token_metadata::{
        pda::find_master_edition_account,
        state::{TokenStandard, UseMethod, Uses},
    },
};
use chrono::Utc;
use digital_asset_types::{
    dao::{
        asset, asset_authority, asset_creators, asset_data, asset_grouping,
        asset_v1_account_attachments,
        sea_orm_active_enums::{ChainMutability, Mutability, OwnerType, RoyaltyTargetType},
    },
    json::ChainDataV1,
};
use num_traits::FromPrimitive;
use sea_orm::{
    entity::*, query::*, sea_query::OnConflict, ConnectionTrait, DbBackend, EntityTrait, JsonValue,
};
use std::collections::HashSet;

use digital_asset_types::dao::sea_orm_active_enums::{
    SpecificationAssetClass, SpecificationVersions, V1AccountAttachments,
};
use mpl_bubblegum::{hash_creators, hash_metadata};

// TODO -> consider moving structs into these functions to avoid clone

pub async fn mint_v1<'c, T>(
    parsing_result: &BubblegumInstruction,
    bundle: &InstructionBundle<'c>,
    txn: &'c T,
) -> Result<TaskData, IngesterError>
where
    T: ConnectionTrait + TransactionTrait,
{
    if let (Some(le), Some(cl), Some(Payload::MintV1 { args })) = (
        &parsing_result.leaf_update,
        &parsing_result.tree_update,
        &parsing_result.payload,
    ) {
        let seq = save_changelog_event(cl, bundle.slot, txn).await?;
        let metadata = args;
        #[allow(unreachable_patterns)]
        return match le.schema {
            LeafSchema::V1 {
                id,
                delegate,
                owner,
                nonce,
                ..
            } => {
                let (edition_attachment_address, _) = find_master_edition_account(&id);
                let id_bytes = id.to_bytes();
                let slot_i = bundle.slot as i64;
                let uri = metadata.uri.trim().replace('\0', "");
                let mut chain_data = ChainDataV1 {
                    name: metadata.name.clone(),
                    symbol: metadata.symbol.clone(),
                    edition_nonce: metadata.edition_nonce,
                    primary_sale_happened: metadata.primary_sale_happened,
                    token_standard: Some(TokenStandard::NonFungible),
                    uses: metadata.uses.clone().map(|u| Uses {
                        use_method: UseMethod::from_u8(u.use_method as u8).unwrap(),
                        remaining: u.remaining,
                        total: u.total,
                    }),
                };
                chain_data.sanitize();
                let chain_data_json = serde_json::to_value(chain_data)
                    .map_err(|e| IngesterError::DeserializationError(e.to_string()))?;
                let chain_mutability = match metadata.is_mutable {
                    true => ChainMutability::Mutable,
                    false => ChainMutability::Immutable,
                };
                if uri.is_empty() {
                    return Err(IngesterError::DeserializationError(
                        "URI is empty".to_string(),
                    ));
                }
                let data = asset_data::ActiveModel {
                    id: Set(id_bytes.to_vec()),
                    chain_data_mutability: Set(chain_mutability),
                    chain_data: Set(chain_data_json),
                    metadata_url: Set(uri),
                    metadata: Set(JsonValue::String("processing".to_string())),
                    metadata_mutability: Set(Mutability::Mutable),
                    slot_updated: Set(slot_i),
<<<<<<< HEAD
                    reindex: Set(Some(true)),
                    ..Default::default()
=======
>>>>>>> 8f82f424
                };

                let mut query = asset_data::Entity::insert(data)
                    .on_conflict(
                        OnConflict::columns([asset_data::Column::Id])
                            .update_columns([
                                asset_data::Column::ChainDataMutability,
                                asset_data::Column::ChainData,
                                asset_data::Column::MetadataUrl,
                                asset_data::Column::MetadataMutability,
                                asset_data::Column::SlotUpdated,
                                asset_data::Column::Reindex,
                            ])
                            .to_owned(),
                    )
                    .build(DbBackend::Postgres);
                query.sql = format!(
                    "{} WHERE excluded.slot_updated > asset_data.slot_updated",
                    query.sql
                );
                txn.execute(query).await?;
                // Insert into `asset` table.
                let delegate = if owner == delegate {
                    None
                } else {
                    Some(delegate.to_bytes().to_vec())
                };
                let data_hash = hash_metadata(args)
                    .map(|e| bs58::encode(e).into_string())
                    .unwrap_or("".to_string())
                    .trim()
                    .to_string();
                let creator_hash = hash_creators(&args.creators)
                    .map(|e| bs58::encode(e).into_string())
                    .unwrap_or("".to_string())
                    .trim()
                    .to_string();

                // Set initial mint info.
                let asset_model = asset::ActiveModel {
                    id: Set(id_bytes.to_vec()),
                    owner_type: Set(OwnerType::Single),
                    frozen: Set(false),
                    tree_id: Set(Some(bundle.keys.get(3).unwrap().0.to_vec())),
                    specification_version: Set(Some(SpecificationVersions::V1)),
                    specification_asset_class: Set(Some(SpecificationAssetClass::Nft)),
                    nonce: Set(Some(nonce as i64)),
                    royalty_target_type: Set(RoyaltyTargetType::Creators),
                    royalty_target: Set(None),
                    royalty_amount: Set(metadata.seller_fee_basis_points as i32), //basis points
                    asset_data: Set(Some(id_bytes.to_vec())),
                    slot_updated: Set(Some(slot_i)),
                    data_hash: Set(Some(data_hash)),
                    creator_hash: Set(Some(creator_hash)),
                    ..Default::default()
                };

                // Upsert asset table base info.
                let query = asset::Entity::insert(asset_model)
                    .on_conflict(
                        OnConflict::columns([asset::Column::Id])
                            .update_columns([
                                asset::Column::OwnerType,
                                asset::Column::Frozen,
                                asset::Column::TreeId,
                                asset::Column::SpecificationVersion,
                                asset::Column::SpecificationAssetClass,
                                asset::Column::Nonce,
                                asset::Column::RoyaltyTargetType,
                                asset::Column::RoyaltyTarget,
                                asset::Column::RoyaltyAmount,
                                asset::Column::AssetData,
                                //TODO maybe handle slot updated differently.
                                asset::Column::SlotUpdated,
                                asset::Column::DataHash,
                                asset::Column::CreatorHash,
                            ])
                            .to_owned(),
                    )
                    .build(DbBackend::Postgres);
                txn.execute(query).await?;

                // Partial update of asset table with just compression info elements.
                upsert_asset_with_compression_info(
                    txn,
                    id_bytes.to_vec(),
                    true,
                    false,
                    1,
                    None,
                    false,
                )
                .await?;

                // Partial update of asset table with just leaf.
                upsert_asset_with_leaf_info(
                    txn,
                    id_bytes.to_vec(),
                    Some(le.leaf_hash.to_vec()),
                    Some(seq as i64),
                    false,
                )
                .await?;

                // Partial update of asset table with just leaf owner and delegate.
                upsert_asset_with_owner_and_delegate_info(
                    txn,
                    id_bytes.to_vec(),
                    owner.to_bytes().to_vec(),
                    delegate,
                    seq as i64,
                )
                .await?;

                upsert_asset_with_seq(txn, id_bytes.to_vec(), seq as i64).await?;

                let attachment = asset_v1_account_attachments::ActiveModel {
                    id: Set(edition_attachment_address.to_bytes().to_vec()),
                    slot_updated: Set(slot_i),
                    attachment_type: Set(V1AccountAttachments::MasterEditionV2),
                    ..Default::default()
                };

                let query = asset_v1_account_attachments::Entity::insert(attachment)
                    .on_conflict(
                        OnConflict::columns([asset_v1_account_attachments::Column::Id])
                            .do_nothing()
                            .to_owned(),
                    )
                    .build(DbBackend::Postgres);
                txn.execute(query).await?;

                // Insert into `asset_creators` table.
                let creators = &metadata.creators;
                if !creators.is_empty() {
                    let mut db_creators = Vec::with_capacity(creators.len());
                    let mut creators_set = HashSet::new();
                    for (i, c) in creators.iter().enumerate() {
                        if creators_set.contains(&c.address) {
                            continue;
                        }
                        db_creators.push(asset_creators::ActiveModel {
                            asset_id: Set(id_bytes.to_vec()),
                            creator: Set(c.address.to_bytes().to_vec()),
                            share: Set(c.share as i32),
                            verified: Set(c.verified),
                            seq: Set(seq as i64), // do we need this here @micheal-danenberg?
                            slot_updated: Set(slot_i),
                            position: Set(i as i16),
                            ..Default::default()
                        });
                        creators_set.insert(c.address);
                    }

                    let query = asset_creators::Entity::insert_many(db_creators)
                        .on_conflict(
                            OnConflict::columns([
                                asset_creators::Column::AssetId,
                                asset_creators::Column::Position,
                            ])
                            .update_columns([
                                asset_creators::Column::Creator,
                                asset_creators::Column::Share,
                                asset_creators::Column::Verified,
                                asset_creators::Column::Seq,
                                asset_creators::Column::SlotUpdated,
                            ])
                            .to_owned(),
                        )
                        .build(DbBackend::Postgres);
                    txn.execute(query).await?;
                }
                // Insert into `asset_authority` table.
                let model = asset_authority::ActiveModel {
                    asset_id: Set(id_bytes.to_vec()),
                    authority: Set(bundle.keys.get(0).unwrap().0.to_vec()), //TODO - we need to rem,ove the optional bubblegum signer logic
                    seq: Set(seq as i64),
                    slot_updated: Set(slot_i),
                    ..Default::default()
                };

                // Do not attempt to modify any existing values:
                // `ON CONFLICT ('asset_id') DO NOTHING`.
                let query = asset_authority::Entity::insert(model)
                    .on_conflict(
                        OnConflict::columns([asset_authority::Column::AssetId])
                            .do_nothing()
                            .to_owned(),
                    )
                    .build(DbBackend::Postgres);
                txn.execute(query).await?;

                // Insert into `asset_grouping` table.
                if let Some(c) = &metadata.collection {
                    if c.verified {
                        let model = asset_grouping::ActiveModel {
                            asset_id: Set(id_bytes.to_vec()),
                            group_key: Set("collection".to_string()),
                            group_value: Set(c.key.to_string()),
                            seq: Set(seq as i64), // gummyroll seq
                            slot_updated: Set(slot_i),
                            ..Default::default()
                        };

                        // Do not attempt to modify any existing values:
                        // `ON CONFLICT ('asset_id') DO NOTHING`.
                        let query = asset_grouping::Entity::insert(model)
                            .on_conflict(
                                OnConflict::columns([
                                    asset_grouping::Column::AssetId,
                                    asset_grouping::Column::GroupKey,
                                ])
                                .do_nothing()
                                .to_owned(),
                            )
                            .build(DbBackend::Postgres);
                        txn.execute(query).await?;
                    }
                }
                let mut task = DownloadMetadata {
                    asset_data_id: id_bytes.to_vec(),
                    uri: metadata.uri.clone(),
                    created_at: Some(Utc::now().naive_utc()),
                };
                task.sanitize();
                return task.into_task_data();
            }
            _ => Err(IngesterError::NotImplemented),
        }?;
    }
    Err(IngesterError::ParsingError(
        "Ix not parsed correctly".to_string(),
    ))
}<|MERGE_RESOLUTION|>--- conflicted
+++ resolved
@@ -97,11 +97,8 @@
                     metadata: Set(JsonValue::String("processing".to_string())),
                     metadata_mutability: Set(Mutability::Mutable),
                     slot_updated: Set(slot_i),
-<<<<<<< HEAD
                     reindex: Set(Some(true)),
                     ..Default::default()
-=======
->>>>>>> 8f82f424
                 };
 
                 let mut query = asset_data::Entity::insert(data)
