--- conflicted
+++ resolved
@@ -26,19 +26,6 @@
     DbErr, EntityTrait, FromQueryResult, JoinType, JsonValue,
 };
 use std::collections::HashSet;
-
-<<<<<<< HEAD
-use crate::tasks::{DownloadMetadata, IntoTaskData};
-=======
-#[derive(FromQueryResult)]
-struct OwnershipTokenModel {
-    supply: i64,
-    mint: Vec<u8>,
-    owner: Vec<u8>,
-    delegate: Option<Vec<u8>>,
-    token_account_amount: i64,
-}
->>>>>>> 53c3257e
 
 pub async fn burn_v1_asset<T: ConnectionTrait + TransactionTrait>(
     conn: &T,
@@ -117,20 +104,9 @@
         }
         .map_err(|e: DbErr| IngesterError::DatabaseError(e.to_string()))?;
 
-<<<<<<< HEAD
     // get supply of token, default to 1 since most cases will be NFTs. Token mint ingester will properly set supply if token_result is None
     let (supply, supply_mint) = match token {
         Some(t) => (Set(t.supply), Set(Some(t.mint))),
-=======
-    let (supply, supply_mint) = match token_result.clone() {
-        Some((token, token_account)) => {
-            let supply = match token_account {
-                Some(ta) => ta.amount,
-                None => token.supply,
-            };
-            (Set(supply), Set(Some(mint.clone())))
-        }
->>>>>>> 53c3257e
         None => (Set(1), NotSet),
     };
 
@@ -139,12 +115,10 @@
         Some(ta) => (Set(Some(ta.owner)), Set(ta.delegate)),
         None => (NotSet, NotSet),
     };
-<<<<<<< HEAD
-
-=======
+
     let name = data.name.clone().into_bytes();
     let symbol = data.symbol.clone().into_bytes();
->>>>>>> 53c3257e
+
     let mut chain_data = ChainDataV1 {
         name: data.name.clone(),
         symbol: data.symbol.clone(),
