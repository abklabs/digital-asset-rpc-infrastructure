--- conflicted
+++ resolved
@@ -2,11 +2,7 @@
     crate::{
         config::{ConfigIngester, ConfigIngesterDownloadMetadata},
         download_metadata::TASK_TYPE,
-<<<<<<< HEAD
-        postgres::{create_pool as pg_create_pool, metrics_pgpool},
-=======
         postgres::{create_pool as pg_create_pool, metrics_pgpool, report_pgpool},
->>>>>>> 70eef046
         prom::{
             download_metadata_inserted_total_inc, program_transformer_task_status_inc,
             program_transformer_tasks_total_set, redis_xadd_status_inc,
@@ -82,12 +78,12 @@
                         let mut pipe = pipe.lock().await;
                         let info_bytes = serde_json::to_vec(&info)?;
 
-                        // pipe.xadd_maxlen(
-                        //     &stream,
-                        //     StreamMaxlen::Approx(stream_maxlen),
-                        //     "*",
-                        //     info_bytes,
-                        // );
+                        pipe.xadd_maxlen(
+                            &stream,
+                            StreamMaxlen::Approx(stream_maxlen),
+                            "*",
+                            info_bytes,
+                        );
 
                         Ok(())
                     })
@@ -205,8 +201,6 @@
 
                                 error!("failed to parse {:?}", error)
                             }
-<<<<<<< HEAD
-=======
                             Err(ProgramTransformerError::DatabaseError(error)) => {
                                 error!("database error for {:?}", error)
                             }
@@ -222,7 +216,6 @@
                             error!("Failed to acknowledge message: {:?}", e);
                         } else {
                             debug!("Message acknowledged successfully");
->>>>>>> 70eef046
                         }
                     }
                 }
