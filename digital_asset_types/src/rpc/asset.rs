<<<<<<< HEAD
use std::collections::BTreeMap;
use blockbuster::token_metadata::state::TokenStandard;
use mpl_bubblegum::state::metaplex_adapter::{MetadataArgs};
=======
>>>>>>> 6c95b98a
#[cfg(feature = "sql_types")]
use crate::dao::sea_orm_active_enums::{OwnerType, RoyaltyTargetType};
use blockbuster::token_metadata::state::TokenStandard;
use mpl_bubblegum::state::metaplex_adapter::MetadataArgs;

use crate::dao::sea_orm_active_enums::ChainMutability;
use {
    serde::{Deserialize, Serialize},
    std::collections::HashMap,
};

#[derive(Serialize, Deserialize, Clone, Debug, PartialEq)]
pub struct AssetProof {
    pub root: String,
    pub proof: Vec<String>,
    pub node_index: i64,
    pub leaf: String,
    pub tree_id: String,
}

#[derive(Serialize, Deserialize, Clone, Debug, Eq, PartialEq)]
pub enum Interface {
    #[serde(rename = "V1_NFT")]
    V1NFT,
    #[serde(rename = "V1_PRINT")]
    V1PRINT,
    #[serde(rename = "LEGACY_NFT")]
    LEGACY_NFT,
    #[serde(rename = "V2_NFT")]
    Nft,
    #[serde(rename = "FungibleAsset")]
    FungibleAsset,
    #[serde(rename = "Custom")]
    Custom,
    #[serde(rename = "Identity")]
    Identity,
    #[serde(rename = "Executable")]
    Executable,
}

#[derive(Serialize, Deserialize, Clone, Debug, PartialEq)]
pub struct Quality {
    #[serde(rename = "$$schema")]
    pub schema: String,
}

#[derive(Serialize, Deserialize, Clone, Debug, Eq, PartialEq)]
pub enum Context {
    #[serde(rename = "wallet-default")]
    WalletDefault,
    #[serde(rename = "web-desktop")]
    WebDesktop,
    #[serde(rename = "web-mobile")]
    WebMobile,
    #[serde(rename = "app-mobile")]
    AppMobile,
    #[serde(rename = "app-desktop")]
    AppDesktop,
    #[serde(rename = "app")]
    App,
    #[serde(rename = "vr")]
    Vr,
}

pub type Contexts = Vec<Context>;

#[derive(Serialize, Deserialize, Clone, Debug, PartialEq)]
pub struct File {
    #[serde(skip_serializing_if = "Option::is_none")]
    pub uri: Option<String>,
    #[serde(skip_serializing_if = "Option::is_none")]
    pub mime: Option<String>,
    #[serde(skip_serializing_if = "Option::is_none")]
    pub quality: Option<Quality>,
    #[serde(skip_serializing_if = "Option::is_none")]
    pub contexts: Option<Contexts>,
}

pub type Files = Vec<File>;

#[derive(PartialEq, Eq, Debug, Clone, Deserialize, Serialize)]
pub struct MetadataMap(BTreeMap<String, serde_json::Value>);

<<<<<<< HEAD
impl MetadataMap {
    pub fn new() -> Self {
        Self(BTreeMap::new())
=======
const SCHEMA: &str = "$$schema";

impl MetadataItem {
    pub fn new(schema: &str) -> Self {
        let mut g = HashMap::new();
        g.insert(
            SCHEMA.to_string(),
            serde_json::Value::String(schema.to_string()),
        );
        Self(g)
>>>>>>> 6c95b98a
    }

    pub fn inner(&self) -> &BTreeMap<String, serde_json::Value> {
        &self.0
    }

    pub fn set_item(&mut self, key: &str, value: serde_json::Value) -> &mut Self {
        self.0.insert(key.to_string(), value);
        self
    }
}

// TODO sub schema support
pub type Links = HashMap<String, serde_json::Value>;

#[derive(Serialize, Deserialize, Clone, Debug, PartialEq)]
pub struct Content {
    #[serde(rename = "$schema")]
    pub schema: String,
    pub json_uri: String,
    #[serde(skip_serializing_if = "Option::is_none")]
    pub files: Option<Files>,
    pub metadata: MetadataMap,
    #[serde(skip_serializing_if = "Option::is_none")]
    pub links: Option<Links>,
}

#[derive(Serialize, Deserialize, Clone, Debug, PartialEq)]
pub enum Scope {
    #[serde(rename = "full")]
    Full,
    #[serde(rename = "royalty")]
    Royalty,
    #[serde(rename = "metadata")]
    Metadata,
    #[serde(rename = "extension")]
    Extension,
}

impl From<String> for Scope {
    fn from(s: String) -> Self {
        match &*s {
            "royalty" => Scope::Royalty,
            "metadata" => Scope::Metadata,
            "extension" => Scope::Extension,
            _ => Scope::Full,
        }
    }
}

#[derive(Serialize, Deserialize, Clone, Debug, PartialEq)]
pub struct Authority {
    pub address: String,
    pub scopes: Vec<Scope>,
}

#[derive(Serialize, Deserialize, Clone, Debug, PartialEq)]
pub struct Compression {
    pub eligible: bool,
    pub compressed: bool,
    pub data_hash: String,
    pub creator_hash: String,
    pub asset_hash: String,
}

pub type GroupKey = String;
pub type GroupValue = String;

#[derive(Serialize, Deserialize, Clone, Debug, PartialEq)]
pub struct Group {
    pub group_key: String,
    pub group_value: String,
}

#[derive(Serialize, Deserialize, Clone, Debug, Eq, PartialEq)]
pub enum RoyaltyModel {
    #[serde(rename = "creators")]
    Creators,
    #[serde(rename = "fanout")]
    Fanout,
    #[serde(rename = "single")]
    Single,
}

impl From<String> for RoyaltyModel {
    fn from(s: String) -> Self {
        match &*s {
            "creators" => RoyaltyModel::Creators,
            "fanout" => RoyaltyModel::Fanout,
            "single" => RoyaltyModel::Single,
            _ => RoyaltyModel::Creators,
        }
    }
}

#[cfg(feature = "sql_types")]
impl From<RoyaltyTargetType> for RoyaltyModel {
    fn from(s: RoyaltyTargetType) -> Self {
        match s {
            RoyaltyTargetType::Creators => RoyaltyModel::Creators,
            RoyaltyTargetType::Fanout => RoyaltyModel::Fanout,
            RoyaltyTargetType::Single => RoyaltyModel::Single,
            _ => RoyaltyModel::Creators,
        }
    }
}

#[derive(Serialize, Deserialize, Clone, Debug, PartialEq)]
pub struct Royalty {
    pub royalty_model: RoyaltyModel,
    pub target: Option<String>,
    pub percent: f64,
    pub basis_points: u32,
    pub primary_sale_happened: bool,
    pub locked: bool,
}

pub type Address = String;
pub type Share = String;
pub type Verified = bool;

#[derive(Serialize, Deserialize, Clone, Debug, PartialEq)]
pub struct Creator {
    pub address: String,
    pub share: i32,
    pub verified: bool,
}

#[derive(Serialize, Deserialize, Clone, Debug, Eq, PartialEq)]
pub enum OwnershipModel {
    #[serde(rename = "single")]
    Single,
    #[serde(rename = "token")]
    Token,
}

impl From<String> for OwnershipModel {
    fn from(s: String) -> Self {
        match &*s {
            "single" => OwnershipModel::Single,
            "token" => OwnershipModel::Token,
            _ => OwnershipModel::Single,
        }
    }
}

#[cfg(feature = "sql_types")]
impl From<OwnerType> for OwnershipModel {
    fn from(s: OwnerType) -> Self {
        match s {
            OwnerType::Token => OwnershipModel::Token,
            OwnerType::Single => OwnershipModel::Single,
            _ => OwnershipModel::Single,
        }
    }
}

#[derive(Serialize, Deserialize, Clone, Debug, PartialEq)]
pub struct Ownership {
    pub frozen: bool,
    pub delegated: bool,
    pub delegate: Option<String>,
    pub ownership_model: OwnershipModel,
    pub owner: String,
}

#[derive(Serialize, Deserialize, Clone, Debug, PartialEq)]
pub enum UseMethod {
    Burn,
    Multiple,
    Single,
}

impl From<String> for UseMethod {
    fn from(s: String) -> Self {
        match &*s {
            "Burn" => UseMethod::Burn,
            "Single" => UseMethod::Single,
            "Multiple" => UseMethod::Multiple,
            _ => UseMethod::Single,
        }
    }
}

#[derive(Serialize, Deserialize, Clone, Debug, PartialEq)]
pub enum Mutability {
    Mutable,
    Immutable,
}

impl From<ChainMutability> for Mutability {
    fn from(s: ChainMutability) -> Self {
        match s {
            ChainMutability::Mutable => true,
            ChainMutability::Immutable => false,
            _ => true,
        }
    }
}

#[derive(Serialize, Deserialize, Clone, Debug, PartialEq)]
pub struct Uses {
    pub use_method: UseMethod,
    pub remaining: u64,
    pub total: u64,
}

#[derive(Serialize, Deserialize, Clone, Debug, PartialEq)]
pub struct Supply {
    pub print_max_supply: u64,
    pub print_current_supply: u64,
    pub edition_nonce: u64,
}

#[derive(Serialize, Deserialize, Clone, Debug, PartialEq)]
pub struct Asset {
    pub interface: Interface,
    pub id: String,
    #[serde(skip_serializing_if = "Option::is_none")]
    pub content: Option<Content>,
    #[serde(skip_serializing_if = "Option::is_none")]
    pub authorities: Option<Vec<Authority>>,
    #[serde(skip_serializing_if = "Option::is_none")]
    pub compression: Option<Compression>,
    #[serde(skip_serializing_if = "Option::is_none")]
    pub grouping: Option<Vec<Group>>,
    #[serde(skip_serializing_if = "Option::is_none")]
    pub royalty: Option<Royalty>,
    #[serde(skip_serializing_if = "Option::is_none")]
    pub creators: Option<Vec<Creator>>,
    pub ownership: Ownership,
    #[serde(skip_serializing_if = "Option::is_none")]
    pub uses: Option<Uses>,
    pub supply: Option<Supply>,
    pub token_standard: TokenStandard,
    pub mutable: Mutability,
}<|MERGE_RESOLUTION|>--- conflicted
+++ resolved
@@ -1,11 +1,6 @@
-<<<<<<< HEAD
+#[cfg(feature = "sql_types")]
 use std::collections::BTreeMap;
-use blockbuster::token_metadata::state::TokenStandard;
-use mpl_bubblegum::state::metaplex_adapter::{MetadataArgs};
-=======
->>>>>>> 6c95b98a
-#[cfg(feature = "sql_types")]
-use crate::dao::sea_orm_active_enums::{OwnerType, RoyaltyTargetType};
+use crate::dao::sea_orm_active_enums::{OwnerType, RoyaltyTargetType, SpecificationAssetClass, SpecificationVersions};
 use blockbuster::token_metadata::state::TokenStandard;
 use mpl_bubblegum::state::metaplex_adapter::MetadataArgs;
 
@@ -87,22 +82,10 @@
 #[derive(PartialEq, Eq, Debug, Clone, Deserialize, Serialize)]
 pub struct MetadataMap(BTreeMap<String, serde_json::Value>);
 
-<<<<<<< HEAD
+
 impl MetadataMap {
     pub fn new() -> Self {
         Self(BTreeMap::new())
-=======
-const SCHEMA: &str = "$$schema";
-
-impl MetadataItem {
-    pub fn new(schema: &str) -> Self {
-        let mut g = HashMap::new();
-        g.insert(
-            SCHEMA.to_string(),
-            serde_json::Value::String(schema.to_string()),
-        );
-        Self(g)
->>>>>>> 6c95b98a
     }
 
     pub fn inner(&self) -> &BTreeMap<String, serde_json::Value> {
@@ -287,11 +270,7 @@
     }
 }
 
-#[derive(Serialize, Deserialize, Clone, Debug, PartialEq)]
-pub enum Mutability {
-    Mutable,
-    Immutable,
-}
+pub type Mutability = bool;
 
 impl From<ChainMutability> for Mutability {
     fn from(s: ChainMutability) -> Self {
@@ -337,6 +316,5 @@
     #[serde(skip_serializing_if = "Option::is_none")]
     pub uses: Option<Uses>,
     pub supply: Option<Supply>,
-    pub token_standard: TokenStandard,
-    pub mutable: Mutability,
+    pub mutable: bool,
 }