use {
    crate::error::{ProgramTransformerError, ProgramTransformerResult},
    digital_asset_types::dao::{
        asset, asset_authority, asset_creators, asset_data, asset_grouping, cl_audits_v2, cl_items,
        sea_orm_active_enums::{
            ChainMutability, Instruction, Mutability, OwnerType, RoyaltyTargetType,
            SpecificationAssetClass, SpecificationVersions,
        },
    },
    mpl_bubblegum::types::{Collection, Creator},
    sea_orm::{
<<<<<<< HEAD
        entity::{ActiveValue, EntityTrait},
        query::{JsonValue, QueryTrait},
=======
        entity::{ActiveValue, ColumnTrait, EntityTrait},
        prelude::*,
        query::{JsonValue, QueryFilter, QuerySelect, QueryTrait},
>>>>>>> 20460a2a
        sea_query::query::OnConflict,
        ConnectionTrait, DbBackend, TransactionTrait,
    },
    spl_account_compression::events::ChangeLogEventV1,
    tracing::{debug, error},
};

pub async fn save_changelog_event<'c, T>(
    change_log_event: &ChangeLogEventV1,
    slot: u64,
    txn_id: &str,
    txn: &T,
    instruction: &str,
) -> ProgramTransformerResult<u64>
where
    T: ConnectionTrait + TransactionTrait,
{
    insert_change_log(change_log_event, slot, txn_id, txn, instruction).await?;
    Ok(change_log_event.seq)
}

const fn node_idx_to_leaf_idx(index: i64, tree_height: u32) -> i64 {
    index - 2i64.pow(tree_height)
}

pub async fn insert_change_log<'c, T>(
    change_log_event: &ChangeLogEventV1,
    _slot: u64,
    txn_id: &str,
    txn: &T,
    instruction: &str,
) -> ProgramTransformerResult<()>
where
    T: ConnectionTrait + TransactionTrait,
{
    let depth = change_log_event.path.len() - 1;
    let tree_id = change_log_event.id.as_ref();
    for (i, p) in (0_i64..).zip(change_log_event.path.iter()) {
        let node_idx = p.index as i64;
        debug!(
            "seq {}, index {} level {}, node {:?}, txn: {:?}, instruction {}",
            change_log_event.seq,
            p.index,
            i,
            bs58::encode(p.node).into_string(),
            txn_id,
            instruction
        );
        let leaf_idx = if i == 0 {
            Some(node_idx_to_leaf_idx(node_idx, depth as u32))
        } else {
            None
        };

        let item = cl_items::ActiveModel {
            tree: ActiveValue::Set(tree_id.to_vec()),
            level: ActiveValue::Set(i),
            node_idx: ActiveValue::Set(node_idx),
            hash: ActiveValue::Set(p.node.as_ref().to_vec()),
            seq: ActiveValue::Set(change_log_event.seq as i64),
            leaf_idx: ActiveValue::Set(leaf_idx),
            ..Default::default()
        };

        let mut query = cl_items::Entity::insert(item)
            .on_conflict(
                OnConflict::columns([cl_items::Column::Tree, cl_items::Column::NodeIdx])
                    .update_columns([
                        cl_items::Column::Hash,
                        cl_items::Column::Seq,
                        cl_items::Column::LeafIdx,
                        cl_items::Column::Level,
                    ])
                    .to_owned(),
            )
            .build(DbBackend::Postgres);
        query.sql = format!("{} WHERE excluded.seq >= cl_items.seq", query.sql);
        txn.execute(query)
            .await
            .map_err(|db_err| ProgramTransformerError::StorageWriteError(db_err.to_string()))?;
    }

    let tx_id_bytes = bs58::decode(txn_id)
        .into_vec()
        .map_err(|_e| ProgramTransformerError::ChangeLogEventMalformed)?;
    let ix = Instruction::from(instruction);
    if ix == Instruction::Unknown {
        error!("Unknown instruction: {}", instruction);
    }
    let audit_item_v2 = cl_audits_v2::ActiveModel {
        tree: ActiveValue::Set(tree_id.to_vec()),
        leaf_idx: ActiveValue::Set(change_log_event.index as i64),
        seq: ActiveValue::Set(change_log_event.seq as i64),
        tx: ActiveValue::Set(tx_id_bytes),
        instruction: ActiveValue::Set(ix),
        ..Default::default()
    };

    let query = cl_audits_v2::Entity::insert(audit_item_v2)
        .on_conflict(
            OnConflict::columns([
                cl_audits_v2::Column::Tree,
                cl_audits_v2::Column::LeafIdx,
                cl_audits_v2::Column::Seq,
            ])
            .do_nothing()
            .to_owned(),
        )
        .build(DbBackend::Postgres);
    match txn.execute(query).await {
        Ok(_) => {}
        Err(e) => {
            error!("Error while inserting into cl_audits_v2: {:?}", e);
        }
    }

    Ok(())
}

#[allow(clippy::too_many_arguments)]
pub async fn upsert_asset_with_leaf_info<T>(
    txn: &T,
    id: Vec<u8>,
    nonce: i64,
    tree_id: Vec<u8>,
    leaf: Vec<u8>,
    data_hash: [u8; 32],
    creator_hash: [u8; 32],
    seq: i64,
) -> ProgramTransformerResult<()>
where
    T: ConnectionTrait + TransactionTrait,
{
    let data_hash = bs58::encode(data_hash).into_string().trim().to_string();
    let creator_hash = bs58::encode(creator_hash).into_string().trim().to_string();
    let model = asset::ActiveModel {
        id: ActiveValue::Set(id),
        nonce: ActiveValue::Set(Some(nonce)),
        tree_id: ActiveValue::Set(Some(tree_id)),
        leaf: ActiveValue::Set(Some(leaf)),
        data_hash: ActiveValue::Set(Some(data_hash)),
        creator_hash: ActiveValue::Set(Some(creator_hash)),
        leaf_seq: ActiveValue::Set(Some(seq)),
        ..Default::default()
    };

    let mut query = asset::Entity::insert(model)
        .on_conflict(
            OnConflict::column(asset::Column::Id)
                .update_columns([
                    asset::Column::Nonce,
                    asset::Column::TreeId,
                    asset::Column::Leaf,
                    asset::Column::DataHash,
                    asset::Column::CreatorHash,
                    asset::Column::LeafSeq,
                ])
                .to_owned(),
        )
        .build(DbBackend::Postgres);

    // Do not overwrite changes that happened after decompression (asset.seq = 0).
    // Do not overwrite changes from a later Bubblegum instruction.
    query.sql = format!(
        "{} WHERE (asset.seq != 0 OR asset.seq IS NULL) AND (excluded.leaf_seq >= asset.leaf_seq OR asset.leaf_seq IS NULL)",
        query.sql
    );

    txn.execute(query)
        .await
        .map_err(|db_err| ProgramTransformerError::StorageWriteError(db_err.to_string()))?;

    Ok(())
}

pub async fn upsert_asset_with_owner_and_delegate_info<T>(
    txn: &T,
    id: Vec<u8>,
    owner: Vec<u8>,
    delegate: Option<Vec<u8>>,
    seq: i64,
) -> ProgramTransformerResult<()>
where
    T: ConnectionTrait + TransactionTrait,
{
    let model = asset::ActiveModel {
        id: ActiveValue::Set(id),
        owner: ActiveValue::Set(Some(owner)),
        delegate: ActiveValue::Set(delegate),
        owner_delegate_seq: ActiveValue::Set(Some(seq)),
        ..Default::default()
    };

    let mut query = asset::Entity::insert(model)
        .on_conflict(
            OnConflict::column(asset::Column::Id)
                .update_columns([
                    asset::Column::Owner,
                    asset::Column::Delegate,
                    asset::Column::OwnerDelegateSeq,
                ])
                .to_owned(),
        )
        .build(DbBackend::Postgres);

    // Do not overwrite changes that happened after decompression (asset.seq = 0).
    // Do not overwrite changes from a later Bubblegum instruction.
    query.sql = format!(
            "{} WHERE (asset.seq != 0 OR asset.seq IS NULL) AND (excluded.owner_delegate_seq >= asset.owner_delegate_seq OR asset.owner_delegate_seq IS NULL)",
            query.sql
        );

    txn.execute(query)
        .await
        .map_err(|db_err| ProgramTransformerError::StorageWriteError(db_err.to_string()))?;

    Ok(())
}

pub async fn upsert_asset_with_compression_info<T>(
    txn: &T,
    id: Vec<u8>,
    compressed: bool,
    compressible: bool,
    supply: u64,
    supply_mint: Option<Vec<u8>>,
) -> ProgramTransformerResult<()>
where
    T: ConnectionTrait + TransactionTrait,
{
    let model = asset::ActiveModel {
        id: ActiveValue::Set(id),
        compressed: ActiveValue::Set(compressed),
        compressible: ActiveValue::Set(compressible),
        supply: ActiveValue::Set(Decimal::from(supply)),
        supply_mint: ActiveValue::Set(supply_mint),
        ..Default::default()
    };

    let mut query = asset::Entity::insert(model)
        .on_conflict(
            OnConflict::columns([asset::Column::Id])
                .update_columns([
                    asset::Column::Compressed,
                    asset::Column::Compressible,
                    asset::Column::Supply,
                    asset::Column::SupplyMint,
                ])
                .to_owned(),
        )
        .build(DbBackend::Postgres);

    // Do not overwrite changes that happened after decompression (asset.seq = 0).
    query.sql = format!("{} WHERE asset.seq != 0 OR asset.seq IS NULL", query.sql);
    txn.execute(query).await?;

    Ok(())
}

pub async fn upsert_asset_with_seq<T>(
    txn: &T,
    id: Vec<u8>,
    seq: i64,
) -> ProgramTransformerResult<()>
where
    T: ConnectionTrait + TransactionTrait,
{
    let model = asset::ActiveModel {
        id: ActiveValue::Set(id),
        seq: ActiveValue::Set(Some(seq)),
        ..Default::default()
    };

    let mut query = asset::Entity::insert(model)
        .on_conflict(
            OnConflict::column(asset::Column::Id)
                .update_columns([asset::Column::Seq])
                .to_owned(),
        )
        .build(DbBackend::Postgres);

    // Do not overwrite changes that happened after decompression (asset.seq = 0).
    // Do not overwrite changes from a later Bubblegum instruction.
    query.sql = format!(
        "{} WHERE (asset.seq != 0 AND excluded.seq >= asset.seq) OR asset.seq IS NULL",
        query.sql
    );

    txn.execute(query)
        .await
        .map_err(|db_err| ProgramTransformerError::StorageWriteError(db_err.to_string()))?;

    Ok(())
}

pub async fn upsert_collection_info<T>(
    txn: &T,
    asset_id: Vec<u8>,
    collection: Option<Collection>,
    slot_updated: i64,
    seq: i64,
) -> ProgramTransformerResult<()>
where
    T: ConnectionTrait + TransactionTrait,
{
    let (group_value, verified) = match collection {
        Some(c) => (Some(c.key.to_string()), c.verified),
        None => (None, false),
    };

    let model = asset_grouping::ActiveModel {
        asset_id: ActiveValue::Set(asset_id),
        group_key: ActiveValue::Set("collection".to_string()),
        group_value: ActiveValue::Set(group_value),
        verified: ActiveValue::Set(verified),
        slot_updated: ActiveValue::Set(Some(slot_updated)),
        group_info_seq: ActiveValue::Set(Some(seq)),
        ..Default::default()
    };

    let mut query = asset_grouping::Entity::insert(model)
        .on_conflict(
            OnConflict::columns([
                asset_grouping::Column::AssetId,
                asset_grouping::Column::GroupKey,
            ])
            .update_columns([
                asset_grouping::Column::GroupValue,
                asset_grouping::Column::Verified,
                asset_grouping::Column::SlotUpdated,
                asset_grouping::Column::GroupInfoSeq,
            ])
            .to_owned(),
        )
        .build(DbBackend::Postgres);

    // Do not overwrite changes that happened after decompression (asset_grouping.group_info_seq = 0).
    query.sql = format!(
        "{} WHERE (asset_grouping.group_info_seq != 0 AND excluded.group_info_seq >= asset_grouping.group_info_seq) OR asset_grouping.group_info_seq IS NULL",
        query.sql
    );

    txn.execute(query)
        .await
        .map_err(|db_err| ProgramTransformerError::StorageWriteError(db_err.to_string()))?;

    Ok(())
}

#[allow(clippy::too_many_arguments)]
pub async fn upsert_asset_data<T>(
    txn: &T,
    id: Vec<u8>,
    chain_data_mutability: ChainMutability,
    chain_data: JsonValue,
    metadata_url: String,
    metadata_mutability: Mutability,
    metadata: JsonValue,
    slot_updated: i64,
    reindex: Option<bool>,
    raw_name: Vec<u8>,
    raw_symbol: Vec<u8>,
    seq: i64,
) -> ProgramTransformerResult<()>
where
    T: ConnectionTrait + TransactionTrait,
{
    let model = asset_data::ActiveModel {
        id: ActiveValue::Set(id.clone()),
        chain_data_mutability: ActiveValue::Set(chain_data_mutability),
        chain_data: ActiveValue::Set(chain_data),
        metadata_url: ActiveValue::Set(metadata_url),
        metadata_mutability: ActiveValue::Set(metadata_mutability),
        metadata: ActiveValue::Set(metadata),
        slot_updated: ActiveValue::Set(slot_updated),
        reindex: ActiveValue::Set(reindex),
        raw_name: ActiveValue::Set(Some(raw_name)),
        raw_symbol: ActiveValue::Set(Some(raw_symbol)),
        base_info_seq: ActiveValue::Set(Some(seq)),
    };

    let mut query = asset_data::Entity::insert(model)
        .on_conflict(
            OnConflict::columns([asset_data::Column::Id])
                .update_columns([
                    asset_data::Column::ChainDataMutability,
                    asset_data::Column::ChainData,
                    asset_data::Column::MetadataUrl,
                    asset_data::Column::MetadataMutability,
                    // Don't update asset_data::Column::Metadata if it already exists.  Even if we
                    // are indexing `update_metadata`` and there's a new URI, the new background
                    // task will overwrite it.
                    asset_data::Column::SlotUpdated,
                    asset_data::Column::Reindex,
                    asset_data::Column::RawName,
                    asset_data::Column::RawSymbol,
                    asset_data::Column::BaseInfoSeq,
                ])
                .to_owned(),
        )
        .build(DbBackend::Postgres);

    // Do not overwrite changes that happened after decompression (asset_data.base_info_seq = 0).
    // Do not overwrite changes from a later Bubblegum instruction.
    query.sql = format!(
        "{} WHERE (asset_data.base_info_seq != 0 AND excluded.base_info_seq >= asset_data.base_info_seq) OR asset_data.base_info_seq IS NULL",
        query.sql
    );
    txn.execute(query)
        .await
        .map_err(|db_err| ProgramTransformerError::StorageWriteError(db_err.to_string()))?;

    Ok(())
}

#[allow(clippy::too_many_arguments)]
pub async fn upsert_asset_base_info<T>(
    txn: &T,
    id: Vec<u8>,
    owner_type: OwnerType,
    frozen: bool,
    specification_version: SpecificationVersions,
    specification_asset_class: SpecificationAssetClass,
    royalty_target_type: RoyaltyTargetType,
    royalty_target: Option<Vec<u8>>,
    royalty_amount: i32,
    slot_updated: i64,
    seq: i64,
) -> ProgramTransformerResult<()>
where
    T: ConnectionTrait + TransactionTrait,
{
    // Set base info for asset.
    let asset_model = asset::ActiveModel {
        id: ActiveValue::Set(id.clone()),
        owner_type: ActiveValue::Set(owner_type),
        frozen: ActiveValue::Set(frozen),
        specification_version: ActiveValue::Set(Some(specification_version)),
        specification_asset_class: ActiveValue::Set(Some(specification_asset_class)),
        royalty_target_type: ActiveValue::Set(royalty_target_type),
        royalty_target: ActiveValue::Set(royalty_target),
        royalty_amount: ActiveValue::Set(royalty_amount),
        asset_data: ActiveValue::Set(Some(id.clone())),
        slot_updated_cnft_transaction: ActiveValue::Set(Some(slot_updated)),
        base_info_seq: ActiveValue::Set(Some(seq)),
        ..Default::default()
    };

    // Upsert asset table base info.
    let mut query = asset::Entity::insert(asset_model)
        .on_conflict(
            OnConflict::columns([asset::Column::Id])
                .update_columns([
                    asset::Column::OwnerType,
                    asset::Column::Frozen,
                    asset::Column::SpecificationVersion,
                    asset::Column::SpecificationAssetClass,
                    asset::Column::RoyaltyTargetType,
                    asset::Column::RoyaltyTarget,
                    asset::Column::RoyaltyAmount,
                    asset::Column::AssetData,
                    asset::Column::SlotUpdatedCnftTransaction,
                    asset::Column::BaseInfoSeq,
                ])
                .to_owned(),
        )
        .build(DbBackend::Postgres);
    query.sql = format!(
            "{} WHERE (asset.seq != 0 OR asset.seq IS NULL) AND (excluded.base_info_seq >= asset.base_info_seq OR asset.base_info_seq IS NULL)",
            query.sql
        );

    txn.execute(query)
        .await
        .map_err(|db_err| ProgramTransformerError::AssetIndexError(db_err.to_string()))?;

    Ok(())
}

#[allow(clippy::too_many_arguments)]
pub async fn upsert_asset_creators<T>(
    txn: &T,
    id: Vec<u8>,
    creators: &Vec<Creator>,
    slot_updated: i64,
    seq: i64,
) -> ProgramTransformerResult<()>
where
    T: ConnectionTrait + TransactionTrait,
{
    let db_creators = if creators.is_empty() {
        // If creators are empty, insert an empty creator with the current sequence.
        // This prevents accidental errors during out-of-order updates.
        vec![asset_creators::ActiveModel {
            asset_id: ActiveValue::Set(id.clone()),
            position: ActiveValue::Set(0),
            creator: ActiveValue::Set(vec![]),
            share: ActiveValue::Set(100),
            verified: ActiveValue::Set(false),
            slot_updated: ActiveValue::Set(Some(slot_updated)),
            seq: ActiveValue::Set(Some(seq)),
            ..Default::default()
        }]
    } else {
        creators
            .iter()
            .enumerate()
            .map(|(i, c)| asset_creators::ActiveModel {
                asset_id: ActiveValue::Set(id.clone()),
                position: ActiveValue::Set(i as i16),
                creator: ActiveValue::Set(c.address.to_bytes().to_vec()),
                share: ActiveValue::Set(c.share as i32),
                verified: ActiveValue::Set(c.verified),
                slot_updated: ActiveValue::Set(Some(slot_updated)),
                seq: ActiveValue::Set(Some(seq)),
                ..Default::default()
            })
            .collect()
    };

    // This statement will update base information for each creator.
    let mut query = asset_creators::Entity::insert_many(db_creators)
        .on_conflict(
            OnConflict::columns([
                asset_creators::Column::AssetId,
                asset_creators::Column::Position,
            ])
            .update_columns([
                asset_creators::Column::Creator,
                asset_creators::Column::Share,
                asset_creators::Column::Verified,
                asset_creators::Column::Seq,
                asset_creators::Column::SlotUpdated,
            ])
            .to_owned(),
        )
        .build(DbBackend::Postgres);

    query.sql = format!(
        "{} WHERE (asset_creators.seq != 0 AND excluded.seq >= asset_creators.seq) OR asset_creators.seq IS NULL",
        query.sql
    );

    txn.execute(query).await?;

    Ok(())
}

pub async fn upsert_asset_authority<T>(
    txn: &T,
    asset_id: Vec<u8>,
    authority: Vec<u8>,
    slot_updated: i64,
    seq: i64,
) -> ProgramTransformerResult<()>
where
    T: ConnectionTrait + TransactionTrait,
{
    let model = asset_authority::ActiveModel {
        asset_id: ActiveValue::Set(asset_id),
        authority: ActiveValue::Set(authority),
        seq: ActiveValue::Set(seq),
        slot_updated: ActiveValue::Set(slot_updated),
        ..Default::default()
    };

    // This value is only written during `mint_V1`` or after an item is decompressed, so do not
    // attempt to modify any existing values:
    // `ON CONFLICT ('asset_id') DO NOTHING`.
    let query = asset_authority::Entity::insert(model)
        .on_conflict(
            OnConflict::columns([asset_authority::Column::AssetId])
                .do_nothing()
                .to_owned(),
        )
        .build(DbBackend::Postgres);

    txn.execute(query)
        .await
        .map_err(|db_err| ProgramTransformerError::AssetIndexError(db_err.to_string()))?;

    Ok(())
}<|MERGE_RESOLUTION|>--- conflicted
+++ resolved
@@ -9,14 +9,9 @@
     },
     mpl_bubblegum::types::{Collection, Creator},
     sea_orm::{
-<<<<<<< HEAD
         entity::{ActiveValue, EntityTrait},
+        prelude::*,
         query::{JsonValue, QueryTrait},
-=======
-        entity::{ActiveValue, ColumnTrait, EntityTrait},
-        prelude::*,
-        query::{JsonValue, QueryFilter, QuerySelect, QueryTrait},
->>>>>>> 20460a2a
         sea_query::query::OnConflict,
         ConnectionTrait, DbBackend, TransactionTrait,
     },
